
# include the machine dependent configuration
-include ../../Makefile.conf

# default target
.PHONY: all obj
all:
	@echo "Updating ConfigInstall.cpp"
	@sed "s/@SOEXT@/$(SOEXT)/g" Config.cpp.in | \
<<<<<<< HEAD
         sed "s/@ISINSTALLED@/true/g" | \
	env prefix="${prefix}" ../maketools/update-plumedroot.sh ConfigInstall.cpp
=======
	 ../maketools/update-plumedroot.sh ConfigInstall.cpp
	@echo "Updating version file"
	@ ../maketools/update-version.sh version.h
>>>>>>> 90f0d646
	$(MAKE) do-all

obj: all

do-all: Config.o ConfigInstall.o compile_options.sh 
	make ConfigInstall.o

ConfigInstall.cpp:
	@echo "Updating ConfigInstall.cpp"
	@sed "s/@SOEXT@/$(SOEXT)/g" Config.cpp.in | \
<<<<<<< HEAD
         sed "s/@ISINSTALLED@/true/g" | \
         ../maketools/update-plumedroot.sh ConfigInstall.cpp
=======
	 ../maketools/update-plumedroot.sh ConfigInstall.cpp
	@echo "Updating version file"
	@ ../maketools/update-version.sh version.h
>>>>>>> 90f0d646

# file to import compilation options inside c++
Config.cpp: Config.cpp.in Config.h
	@echo Building Config.cpp, a object containing configuration infos
	@sed "s/@SOEXT@/$(SOEXT)/g" $< | \
         sed "s/@ISINSTALLED@/false/g" | \
         sed "s|@PLUMED_ROOT@|$(CURDIR:src/config=)|g" > $@

links: 
	@echo Nothing to do in $(CURDIR)


Config.o: Config.cpp Makefile.conf.xxd version.h
ConfigInstall.o: ConfigInstall.cpp Makefile.conf.xxd version.h

Makefile.conf.xxd: ../../Makefile.conf
	cat ../../Makefile.conf | xxd -i > Makefile.conf.xxd

# file to import compilation options inside a bash script
compile_options.sh:
	@echo Building compile_options.sh, a sourceable bash script with some compilation options
	@echo "compile='"$(CXX) -c -I'$$PLUMED_ROOT'/src $(CPPFLAGS) $(CXXFLAGS) -o"'" > $@
	@echo "link='"$(LDSO) -o"'" >> $@
	@echo "soext='"$(SOEXT)"'" >> $@

.PHONY: clean
clean:
	rm -f Config.cpp compile_options.sh Makefile_conf version.h
	rm -fr deps 
	rm -f Config.cpp ConfigInstall.cpp compile_options.sh install.conf
	rm -f $(CLEANLIST)

# generic makefile rules
include ../maketools/make.rules<|MERGE_RESOLUTION|>--- conflicted
+++ resolved
@@ -7,14 +7,10 @@
 all:
 	@echo "Updating ConfigInstall.cpp"
 	@sed "s/@SOEXT@/$(SOEXT)/g" Config.cpp.in | \
-<<<<<<< HEAD
          sed "s/@ISINSTALLED@/true/g" | \
 	env prefix="${prefix}" ../maketools/update-plumedroot.sh ConfigInstall.cpp
-=======
-	 ../maketools/update-plumedroot.sh ConfigInstall.cpp
 	@echo "Updating version file"
 	@ ../maketools/update-version.sh version.h
->>>>>>> 90f0d646
 	$(MAKE) do-all
 
 obj: all
@@ -25,14 +21,10 @@
 ConfigInstall.cpp:
 	@echo "Updating ConfigInstall.cpp"
 	@sed "s/@SOEXT@/$(SOEXT)/g" Config.cpp.in | \
-<<<<<<< HEAD
          sed "s/@ISINSTALLED@/true/g" | \
          ../maketools/update-plumedroot.sh ConfigInstall.cpp
-=======
-	 ../maketools/update-plumedroot.sh ConfigInstall.cpp
 	@echo "Updating version file"
 	@ ../maketools/update-version.sh version.h
->>>>>>> 90f0d646
 
 # file to import compilation options inside c++
 Config.cpp: Config.cpp.in Config.h
