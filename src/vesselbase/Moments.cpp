--- conflicted
+++ resolved
@@ -135,17 +135,12 @@
     std::string str_min, str_max; getAction()->retrieveDomain( str_min, str_max );
     double pfactor, min, max; Tools::convert(str_min,min); Tools::convert(str_max,max);
     pfactor = 2*pi / ( max-min ); myvalue.setDomain( str_min, str_max );
-<<<<<<< HEAD
-    double sinsum=0, cossum=0, val;
+    double sinsum=0, cossum=0;
     for(unsigned i=0; i<mystash->getNumberOfStoredValues(); ++i) {
       mystash->retrieveSequentialValue( i, false, myvalues );
-      val=pfactor*( myvalues[mycomponent] - min );
+      double val=pfactor*( myvalues[mycomponent] - min );
       sinsum+=sin(val); cossum+=cos(val);
     }
-=======
-    double sinsum=0, cossum=0;
-    for(unsigned i=0; i<nvals; ++i) { double val=pfactor*( buffer[bufstart + i*nspace*vecsize+nspace] - min ); sinsum+=sin(val); cossum+=cos(val); }
->>>>>>> 095f2362
     mean = 0.5 + atan2( sinsum / static_cast<double>( nvals ), cossum / static_cast<double>( nvals ) ) / (2*pi);
     mean = min + (max-min)*mean;
   } else {
