--- conflicted
+++ resolved
@@ -5,9 +5,14 @@
   grep -q GROMACS README 1>/dev/null 2>/dev/null
 }
 
-<<<<<<< HEAD
-plumed_before_patch(){
+function plumed_patch_info(){
 cat << EOF
+
+PLUMED can be incorporated into gromacs using a simple patching procedure.
+Patching must be done _before_ the cmake command is invoked
+
+For more information on gromacs you should visit http://www.gromacs.org
+
 This is an experimental patch to perform Hamiltonian replica exchange with GROMACS
 Implementation described in:
   Bussi, Hamiltonian replica-exchange in GROMACS: a flexible implementation,
@@ -26,12 +31,8 @@
 * Choose neighbor list update that divides replex
 
 EOF
-=======
-function plumed_patch_info(){
-  echo ""
-  echo "PLUMED can be incorporated into gromacs using a simple patching procedure."
-  echo "Patching must be done _before_ the cmake command is invoked"
-  echo
-  echo "For more information on gromacs you should visit http://www.gromacs.org"
->>>>>>> 1f025903
-}+}
+
+plumed_before_patch(){
+  plumed_patch_info
+}
